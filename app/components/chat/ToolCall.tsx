import { useStore } from '@nanostores/react';
import { Terminal as XTerm } from '@xterm/xterm';
import { AnimatePresence } from 'framer-motion';
import { motion } from 'framer-motion';
import { forwardRef, memo, useEffect, useImperativeHandle, useMemo, useRef, useState } from 'react';
import type { ActionState } from '~/lib/runtime/action-runner';
import { workbenchStore, type ArtifactState } from '~/lib/stores/workbench';
import { type PartId } from '~/lib/stores/Artifacts';
import { cubicEasingFn } from '~/utils/easings';
import { classNames } from '~/utils/classNames';
import type { ConvexToolInvocation } from '~/lib/common/types';
import { getTerminalTheme } from '~/components/workbench/terminal/theme';
import { FitAddon } from '@xterm/addon-fit';
import { viewParameters } from '~/lib/runtime/viewTool';
import { getHighlighter } from 'shiki';
import { themeStore } from '~/lib/stores/theme';
import { getLanguageFromExtension } from '~/utils/getLanguageFromExtension';
import { path } from '~/utils/path';
import { editToolParameters } from '~/lib/runtime/editTool';
import { npmInstallToolParameters } from '~/lib/runtime/npmInstallTool';
import { loggingSafeParse } from '~/lib/zodUtil';
import { deployToolParameters } from '~/lib/runtime/deployTool';
import type { ZodError } from 'zod';

export const ToolCall = memo((props: { partId: PartId; toolCallId: string }) => {
  const { partId, toolCallId } = props;
  const userToggledAction = useRef(false);
  const [showAction, setShowAction] = useState(false);

  const artifacts = useStore(workbenchStore.artifacts);
  const artifact = artifacts[partId];

  const actions = useStore(artifact.runner.actions);
  const pair = Object.entries(actions).find(([actionId]) => actionId === toolCallId);
  const action = pair && pair[1];

  const toggleAction = () => {
    userToggledAction.current = true;
    setShowAction(!showAction);
  };

  const parsed: ConvexToolInvocation = useMemo(() => {
<<<<<<< HEAD
    try {
      const parsedContent = JSON.parse(action?.content ?? '{}');

      // Check if this is a completed npm install without errors but with invalid args
      if (
        action &&
        action.status === 'complete' &&
        parsedContent.toolName === 'npmInstall' &&
        parsedContent.state === 'result' &&
        !parsedContent.result?.startsWith('Error:')
      ) {
        try {
          npmInstallToolParameters.parse(parsedContent.args);
        } catch (error) {
          // Update the action status to failed if the args don't parse.
          if (artifact && artifact.runner) {
            const errorMessage = `Error: Could not parse arguments: ${error}`;
            artifact.runner.updateAction(toolCallId, {
              status: 'failed',
              error: errorMessage,
            });
            // Modify the result to indicate an error
            parsedContent.result = errorMessage;
          }
        }
      }

      return parsedContent;
    } catch (_error) {
      return {} as ConvexToolInvocation;
    }
=======
    return parseToolInvocation(action?.content, action?.status, artifact, toolCallId);
>>>>>>> e0fe050d
  }, [action?.content, action?.status, artifact, toolCallId]);

  const title = action && toolTitle(parsed);
  const icon = action && statusIcon(action.status, parsed);

  if (!action) {
    return null;
  }
  return (
    <div className="artifact border border-bolt-elements-borderColor flex flex-col overflow-hidden rounded-lg w-full transition-border duration-150">
      <div className="flex">
        <button
          className="flex items-stretch bg-bolt-elements-artifacts-background hover:bg-bolt-elements-artifacts-backgroundHover w-full overflow-hidden"
          onClick={() => {
            const showWorkbench = workbenchStore.showWorkbench.get();
            workbenchStore.showWorkbench.set(!showWorkbench);
          }}
        >
          <div className="px-5 p-3.5 w-full text-left">
            <div className="flex items-center gap-1.5">
              <div className="w-full text-bolt-elements-textPrimary font-medium leading-5 text-sm">{title}</div>
              {icon}
            </div>
          </div>
        </button>
        <div className="bg-bolt-elements-artifacts-borderColor w-[1px]" />
        <AnimatePresence>
          {artifact.type !== 'bundled' && (
            <motion.button
              initial={{ width: 0 }}
              animate={{ width: 'auto' }}
              exit={{ width: 0 }}
              transition={{ duration: 0.15, ease: cubicEasingFn }}
              className="bg-bolt-elements-artifacts-background hover:bg-bolt-elements-artifacts-backgroundHover"
              disabled={parsed.state === 'partial-call'}
              onClick={toggleAction}
            >
              <div className="p-4 text-bolt-elements-textPrimary">
                <div className={showAction ? 'i-ph:caret-up-bold' : 'i-ph:caret-down-bold'}></div>
              </div>
            </motion.button>
          )}
        </AnimatePresence>
      </div>
      <AnimatePresence>
        {showAction && (
          <motion.div
            className="actions"
            initial={{ height: 0 }}
            animate={{ height: 'auto' }}
            exit={{ height: '0px' }}
            transition={{ duration: 0.15 }}
          >
            <div className="bg-bolt-elements-artifacts-borderColor h-[1px]" />
            <div className="p-5 text-left bg-bolt-elements-actions-background">
              <motion.div
                initial={{ opacity: 0 }}
                animate={{ opacity: 1 }}
                exit={{ opacity: 0 }}
                transition={{ duration: 0.15 }}
              >
                <ul className="list-none space-y-2.5">
                  <ToolUseContents artifact={artifact} invocation={parsed} />
                </ul>
              </motion.div>
            </div>
          </motion.div>
        )}
      </AnimatePresence>
    </div>
  );
});

const ToolUseContents = memo(
  ({ artifact, invocation }: { artifact: ArtifactState; invocation: ConvexToolInvocation }) => {
    switch (invocation.toolName) {
      case 'deploy': {
        return <DeployTool artifact={artifact} invocation={invocation} />;
      }
      case 'view': {
        return <ViewTool invocation={invocation} />;
      }
      case 'npmInstall': {
        return <NpmInstallTool artifact={artifact} invocation={invocation} />;
      }
      case 'edit': {
        return <EditTool invocation={invocation} />;
      }
      default: {
        // Fallback for other tool types
        return <pre className="whitespace-pre-wrap overflow-x-auto">{JSON.stringify(invocation, null, 2)}</pre>;
      }
    }
  },
);

function DeployTool({ artifact, invocation }: { artifact: ArtifactState; invocation: ConvexToolInvocation }) {
  if (invocation.toolName !== 'deploy') {
    throw new Error('Terminal can only be used for the deploy tool');
  }

  if (invocation.state === 'call') {
    return (
      <div className="space-y-2">
        <div className="font-mono text-sm bg-bolt-elements-background-depth-1 rounded-lg border border-bolt-elements-borderColor overflow-hidden text-bolt-elements-textPrimary">
          <Terminal artifact={artifact} invocation={invocation} />
        </div>
      </div>
    );
  }
  if (invocation.state === 'result') {
    return (
      <div className="space-y-2 ">
        <div className="font-mono text-sm bg-bolt-elements-background-depth-1 rounded-lg border border-bolt-elements-borderColor overflow-hidden text-bolt-elements-textPrimary">
          <Terminal artifact={artifact} invocation={invocation} />
        </div>
      </div>
    );
  }
}

const Terminal = memo(
  forwardRef(({ artifact, invocation }: { artifact: ArtifactState; invocation: ConvexToolInvocation }, ref) => {
    const theme = useStore(themeStore);
    let terminalOutput = useStore(artifact.runner.terminalOutput);
    if (!terminalOutput && invocation.state === 'result' && invocation.result) {
      terminalOutput = invocation.result;
    }
    const terminalElementRef = useRef<HTMLDivElement>(null);
    const terminalRef = useRef<XTerm>();
    useEffect(() => {
      const element = terminalElementRef.current!;
      const fitAddon = new FitAddon();
      const terminal = new XTerm({
        cursorBlink: true,
        convertEol: true,
        disableStdin: true,
        theme: getTerminalTheme({ cursor: '#00000000' }),
        fontSize: 12,
        fontFamily: 'Menlo, courier-new, courier, monospace',
      });
      terminal.loadAddon(fitAddon);

      terminalRef.current = terminal;
      terminal.open(element);

      const resizeObserver = new ResizeObserver(() => {
        fitAddon.fit();
      });
      resizeObserver.observe(element);

      return () => {
        resizeObserver.disconnect();
        terminal.dispose();
      };
    }, []);

    const written = useRef(0);
    useEffect(() => {
      if (terminalRef.current && terminalOutput.length > written.current) {
        terminalRef.current.write(terminalOutput.slice(written.current));
        written.current = terminalOutput.length;
      }
    }, [terminalOutput]);

    useEffect(() => {
      const terminal = terminalRef.current;
      if (!terminal) {
        return;
      }
      terminal.options.theme = getTerminalTheme({ cursor: '#00000000' });
      terminal.options.disableStdin = true;
    }, [theme]);

    useImperativeHandle(ref, () => {
      return {
        reloadStyles: () => {
          const terminal = terminalRef.current;
          if (!terminal) {
            return;
          }
          terminal.options.theme = getTerminalTheme({ cursor: '#00000000' });
        },
      };
    }, []);

    return <div className="h-40" ref={terminalElementRef} />;
  }),
);

function NpmInstallTool({ artifact, invocation }: { artifact: ArtifactState; invocation: ConvexToolInvocation }) {
  if (invocation.toolName !== 'npmInstall') {
    throw new Error('Terminal can only be used for the npmInstall tool');
  }

  if (invocation.state === 'call') {
    return (
      <div className="space-y-2">
        <div className="font-mono text-sm bg-bolt-elements-background-depth-1 rounded-lg border border-bolt-elements-borderColor overflow-hidden text-bolt-elements-textPrimary">
          <Terminal artifact={artifact} invocation={invocation} />
        </div>
      </div>
    );
  }
  if (invocation.state === 'result') {
    if (invocation.result.startsWith('Error:')) {
      return (
        <div className="space-y-2">
          <div className="font-mono text-sm bg-bolt-elements-background-depth-1 rounded-lg border border-bolt-elements-borderColor overflow-hidden text-bolt-elements-textPrimary">
            <Terminal artifact={artifact} invocation={invocation} />
          </div>
        </div>
      );
    }
  }
}

function parseToolInvocation(
  content: string | undefined,
  status: ActionState['status'] | undefined,
  artifact: ArtifactState,
  toolCallId: string,
): ConvexToolInvocation {
  if (!content) {
    return {} as ConvexToolInvocation;
  }
  let parsedContent: ConvexToolInvocation;
  try {
    parsedContent = JSON.parse(content);
  } catch {
    return {} as ConvexToolInvocation;
  }
  if (status === 'complete' && parsedContent.state === 'result' && !parsedContent.result?.startsWith('Error:')) {
    let zodError: ZodError | null = null;
    switch (parsedContent.toolName) {
      case 'deploy': {
        const args = loggingSafeParse(deployToolParameters, parsedContent.args);
        if (!args.success) {
          zodError = args.error;
        }
        break;
      }
      case 'edit': {
        const args = loggingSafeParse(editToolParameters, parsedContent.args);
        if (!args.success) {
          zodError = args.error;
        }
        break;
      }
      case 'npmInstall': {
        const args = loggingSafeParse(npmInstallToolParameters, parsedContent.args);
        if (!args.success) {
          zodError = args.error;
        }
        break;
      }
      case 'view': {
        const args = loggingSafeParse(viewParameters, parsedContent.args);
        if (!args.success) {
          zodError = args.error;
        }
        break;
      }
      default: {
        break;
      }
    }
    if (zodError) {
      // Update the action status to failed if the args don't parse.
      if (artifact && artifact.runner) {
        const errorMessage = `Error: Could not parse arguments: ${zodError.message}`;
        artifact.runner.updateAction(toolCallId, {
          status: 'failed',
          error: errorMessage,
        });
        // Modify the result to indicate an error
        parsedContent.result = errorMessage;
      }
    }
  }
  return parsedContent;
}

function statusIcon(status: ActionState['status'], invocation: ConvexToolInvocation) {
  let inner: React.ReactNode;
  let color: string;
  if (
    invocation.state === 'result' &&
    typeof invocation.result === 'string' &&
    invocation.result.startsWith('Error:')
  ) {
    inner = <div className="i-ph:x" />;
    color = 'text-bolt-elements-icon-error';
  } else {
    switch (status) {
      case 'running':
        inner = <div className="i-svg-spinners:90-ring-with-bg" />;
        color = 'text-bolt-elements-loader-progress';
        break;
      case 'pending':
        inner = <div className="i-ph:circle-duotone" />;
        color = 'text-bolt-elements-textTertiary';
        break;
      case 'complete':
        inner = <div className="i-ph:check" />;
        color = 'text-bolt-elements-icon-success';
        break;
      case 'failed':
        inner = <div className="i-ph:x" />;
        color = 'text-bolt-elements-icon-error';
        break;
      case 'aborted':
        inner = <div className="i-ph:x" />;
        color = 'text-bolt-elements-textSecondary';
        break;
      default:
        return null;
    }
  }
  return <div className={classNames('text-lg', color)}>{inner}</div>;
}

function toolTitle(invocation: ConvexToolInvocation): React.ReactNode {
  switch (invocation.toolName) {
    case 'view': {
      const args = loggingSafeParse(viewParameters, invocation.args);
      let verb = 'Read';
      let icon = 'i-ph:file-text';
      let renderedPath = 'a file';
      if (invocation.state === 'result' && invocation.result.startsWith('Directory:')) {
        verb = 'List';
        icon = 'i-ph:folder';
        renderedPath = 'a directory';
      }
      let extra = '';
      if (args.success && args.data.view_range) {
        const [start, end] = args.data.view_range;
        const endName = end === -1 ? 'end' : end.toString();
        extra = ` (lines ${start} - ${endName})`;
      }
      if (args.success) {
        renderedPath = args.data.path || '/home/project';
      }
      return (
        <div className="flex items-center gap-2">
          <div className={`${icon} text-bolt-elements-textSecondary`} />
          <span>
            {verb} {renderedPath}
            {extra}
          </span>
        </div>
      );
    }
    case 'npmInstall': {
      if (invocation.state === 'partial-call' || invocation.state === 'call') {
        return `Installing dependencies...`;
      } else if (invocation.result?.startsWith('Error:')) {
        return `Failed to install dependencies`;
      } else {
        const args = loggingSafeParse(npmInstallToolParameters, invocation.args);
        if (!args.success) {
          return `Failed to install dependencies`;
        }
        return <span className="font-mono text-sm">{`npm i ${args.data.packages}`}</span>;
      }
    }
    case 'deploy': {
      if (invocation.state === 'partial-call' || invocation.state === 'call') {
        return (
          <div className="flex items-center gap-2">
            <img className="w-4 h-4 mr-1" height="16" width="16" src="/icons/TypeScript.svg" alt="TypeScript" />
            <span>Running TypeScript checks...</span>
          </div>
        );
      } else if (invocation.result?.startsWith('Error:')) {
        // This is a hack, but `npx convex dev` prints this out when the typecheck fails
        if (invocation.result.includes('To ignore failing typecheck')) {
          return (
            <div className="flex items-center gap-2">
              <img className="w-4 h-4 mr-1" height="16" width="16" src="/icons/TypeScript.svg" alt="TypeScript" />
              <span>Typecheck failed</span>
            </div>
          );
        } else {
          return (
            <div className="flex items-center gap-2">
              <span>Failed to push to Convex</span>
            </div>
          );
        }
      }

      return (
        <div className="flex items-center gap-2">
          <img className="w-4 h-4 mr-1" height="16" width="16" src="/icons/Convex.svg" alt="Convex" />
          <span>Pushed functions to Convex</span>
        </div>
      );
    }
    case 'edit': {
      const args = loggingSafeParse(editToolParameters, invocation.args);
      let renderedPath = 'a file';
      if (args.success) {
        renderedPath = args.data.path;
      }
      return (
        <div className="flex items-center gap-2">
          <div className={`i-ph:pencil-line text-bolt-elements-textSecondary`} />
          <span>Edited {renderedPath}</span>
        </div>
      );
    }
    default: {
      return (invocation as any).toolName;
    }
  }
}

function ViewTool({ invocation }: { invocation: ConvexToolInvocation }) {
  if (invocation.toolName !== 'view') {
    throw new Error('View tool can only be used for the view tool');
  }
  if (invocation.state === 'partial-call' || invocation.state === 'call') {
    return null;
  }
  if (invocation.result.startsWith('Error:')) {
    return (
      <div className="font-mono text-sm bg-bolt-elements-background-depth-1 rounded-lg border border-bolt-elements-borderColor overflow-hidden text-bolt-elements-textPrimary">
        <pre>{invocation.result}</pre>
      </div>
    );
  }

  // Directory listing
  if (invocation.result.startsWith('Directory:')) {
    const items = invocation.result.split('\n').slice(1);
    return (
      <div className="space-y-1 font-mono text-sm p-4 rounded-lg border border-bolt-elements-borderColor text-bolt-elements-textPrimary">
        {items.map((item: string, i: number) => {
          const isDir = item.includes('(dir)');
          const trimmed = item.replace('(dir)', '').replace('(file)', '').replace('- ', '').trim();
          return (
            <div key={i} className="flex items-center gap-2">
              <div
                className={
                  isDir
                    ? 'i-ph:folder-duotone text-bolt-elements-icon-folder'
                    : 'i-ph:file-text-duotone text-bolt-elements-icon-file'
                }
              />
              {trimmed}
            </div>
          );
        })}
      </div>
    );
  }

  // File contents with line numbers
  const lines = invocation.result.split('\n').map((line: string) => {
    const [_, ...content] = line.split(':');
    return content.join(':');
  });
  const args = loggingSafeParse(viewParameters, invocation.args);
  let startLine = 1;
  let language = 'typescript';
  if (args.success) {
    language = getLanguageFromExtension(path.extname(args.data.path));
    if (args.data.view_range) {
      startLine = args.data.view_range[0];
    }
  }
  return <LineNumberViewer lines={lines} startLineNumber={startLine} language={language} />;
}

interface LineNumberViewerProps {
  lines: string[];
  startLineNumber?: number;
  language?: string;
}

const LineNumberViewer = memo(({ lines, startLineNumber = 1, language = 'typescript' }: LineNumberViewerProps) => {
  const [highlighter, setHighlighter] = useState<any>(null);
  const theme = useStore(themeStore);

  useEffect(() => {
    getHighlighter({
      themes: ['github-dark', 'github-light'],
      langs: [
        'typescript',
        'javascript',
        'json',
        'html',
        'css',
        'jsx',
        'tsx',
        'python',
        'java',
        'ruby',
        'cpp',
        'c',
        'csharp',
        'go',
        'rust',
        'php',
        'swift',
        'bash',
      ],
    }).then(setHighlighter);
  }, []);

  return (
    <div className="font-mono text-sm bg-bolt-elements-background-depth-1 rounded-lg border border-bolt-elements-borderColor overflow-hidden text-bolt-elements-textPrimary">
      <div className="overflow-x-auto overflow-y-auto max-h-[400px]">
        <table className="w-full border-collapse">
          <tbody>
            {lines.map((line: string, i: number) => (
              <tr key={i} className="group">
                <td className="px-4 py-1 text-right select-none border-r border-bolt-elements-borderColor text-bolt-elements-textTertiary w-12 bg-bolt-elements-background-depth-1">
                  {i + startLineNumber}
                </td>
                <td className="py-1 whitespace-pre group-hover:bg-bolt-elements-background-depth-2">
                  <span
                    dangerouslySetInnerHTML={{
                      __html: highlighter
                        ? highlighter
                            .codeToHtml(line || ' ', {
                              lang: language,
                              theme: theme === 'dark' ? 'github-dark' : 'github-light',
                            })
                            .replace(/<\/?pre[^>]*>/g, '')
                            .replace(/<\/?code[^>]*>/g, '')
                        : line || ' ',
                    }}
                  />
                </td>
              </tr>
            ))}
          </tbody>
        </table>
      </div>
    </div>
  );
});

function EditTool({ invocation }: { invocation: ConvexToolInvocation }) {
  if (invocation.toolName !== 'edit') {
    throw new Error('Edit tool can only be used for the edit tool');
  }
  if (invocation.state === 'partial-call') {
    return null;
  }
  const args = loggingSafeParse(editToolParameters, invocation.args);
  if (!args.success) {
    return null;
  }
  return (
    <div className="font-mono text-sm bg-bolt-elements-background-depth-1 rounded-lg border border-bolt-elements-borderColor overflow-hidden text-bolt-elements-textPrimary">
      <div className="p-4 space-y-4">
        <div className="space-y-2 overflow-x-auto">
          <div className="flex items-center gap-2">
            <pre className="text-bolt-elements-icon-error">{args.data.old}</pre>
          </div>
          <div className="flex items-center gap-2">
            <pre className="text-bolt-elements-icon-success">{args.data.new}</pre>
          </div>
        </div>
      </div>
    </div>
  );
}<|MERGE_RESOLUTION|>--- conflicted
+++ resolved
@@ -40,41 +40,7 @@
   };
 
   const parsed: ConvexToolInvocation = useMemo(() => {
-<<<<<<< HEAD
-    try {
-      const parsedContent = JSON.parse(action?.content ?? '{}');
-
-      // Check if this is a completed npm install without errors but with invalid args
-      if (
-        action &&
-        action.status === 'complete' &&
-        parsedContent.toolName === 'npmInstall' &&
-        parsedContent.state === 'result' &&
-        !parsedContent.result?.startsWith('Error:')
-      ) {
-        try {
-          npmInstallToolParameters.parse(parsedContent.args);
-        } catch (error) {
-          // Update the action status to failed if the args don't parse.
-          if (artifact && artifact.runner) {
-            const errorMessage = `Error: Could not parse arguments: ${error}`;
-            artifact.runner.updateAction(toolCallId, {
-              status: 'failed',
-              error: errorMessage,
-            });
-            // Modify the result to indicate an error
-            parsedContent.result = errorMessage;
-          }
-        }
-      }
-
-      return parsedContent;
-    } catch (_error) {
-      return {} as ConvexToolInvocation;
-    }
-=======
     return parseToolInvocation(action?.content, action?.status, artifact, toolCallId);
->>>>>>> e0fe050d
   }, [action?.content, action?.status, artifact, toolCallId]);
 
   const title = action && toolTitle(parsed);

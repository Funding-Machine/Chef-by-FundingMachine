--- conflicted
+++ resolved
@@ -15,10 +15,7 @@
 import { workbenchStore } from '~/lib/stores/workbench';
 import { WORK_DIR } from '~/utils/constants';
 import { z } from 'zod';
-<<<<<<< HEAD
-=======
 import { editToolParameters } from './editTool';
->>>>>>> 1b6fe8da
 const logger = createScopedLogger('ActionRunner');
 
 type ActionStatus = 'pending' | 'running' | 'complete' | 'aborted' | 'failed';
@@ -369,8 +366,6 @@
           }
           break;
         }
-<<<<<<< HEAD
-=======
         case 'edit': {
           const args = editToolParameters.parse(parsed.args);
           const container = await this.#webcontainer;
@@ -399,17 +394,12 @@
           result = `Successfully edited ${args.path}`;
           break;
         }
->>>>>>> 1b6fe8da
         case 'npmInstall': {
           try {
             const args = npmInstallToolParameters.parse(parsed.args);
             const container = await this.#webcontainer;
             await waitForContainerBootState(ContainerBootState.READY);
-<<<<<<< HEAD
-            const npmInstallProc = await container.spawn('npm', ['install', ...args.packages]);
-=======
             const npmInstallProc = await container.spawn('npm', ['install', ...args.packages.split(' ')]);
->>>>>>> 1b6fe8da
             action.abortSignal.addEventListener('abort', () => {
               npmInstallProc.kill();
             });
@@ -436,18 +426,11 @@
             );
             this.terminalOutput.set(output);
             const npmInstallExitCode = await Promise.race([promise, npmInstallProc.exit]);
-<<<<<<< HEAD
-            if (npmInstallExitCode !== 0) {
-              throw new Error(`Npm install failed with exit code ${npmInstallExitCode}: ${output}`);
-            }
-            result = output;
-=======
             const cleanedOutput = cleanConvexOutput(output);
             if (npmInstallExitCode !== 0) {
               throw new Error(`Npm install failed with exit code ${npmInstallExitCode}: ${cleanedOutput}`);
             }
             result = cleanedOutput;
->>>>>>> 1b6fe8da
           } catch (error: unknown) {
             if (error instanceof z.ZodError) {
               result = `Error: Invalid npm install arguments.  ${error}`;
